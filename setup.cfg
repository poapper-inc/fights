--- conflicted
+++ resolved
@@ -24,13 +24,6 @@
 [options]
 python_requires = >=3.6
 include_package_data = True
-<<<<<<< HEAD
-packages = find:
-install_requires=
-    numpy
-    gym
-    pettingzoo
-=======
 zip_safe = False
 packages = find:
 ext_package = fights
@@ -38,5 +31,4 @@
     numpy
     gym
     pettingzoo
-    rich
->>>>>>> 3f92c93a
+    rich